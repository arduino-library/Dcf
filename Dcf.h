--- conflicted
+++ resolved
@@ -128,13 +128,8 @@
     volatile uint32_t startEdgeTs = 0;
     volatile DcfBit_e dcfBit = DCF_BIT_NONE;
     volatile uint8_t rxFlag = 0;
-<<<<<<< HEAD
     uint8_t  startEdge;
-    
-=======
-    volatile uint8_t startEdge;
 
->>>>>>> 021e6aa3
   private:
     /*
      * Private variables
